.. _classes:

******************
Main SCICO Classes
******************

<<<<<<< HEAD
.. toctree::
   :maxdepth: 1

   blockarray
   operator
   functional
   optimizer
   learning
=======
.. include:: blockarray.rst
.. include:: operator.rst
.. include:: functional.rst
.. include:: optimizer.rst
>>>>>>> 360b670f
<|MERGE_RESOLUTION|>--- conflicted
+++ resolved
@@ -4,18 +4,7 @@
 Main SCICO Classes
 ******************
 
-<<<<<<< HEAD
-.. toctree::
-   :maxdepth: 1
-
-   blockarray
-   operator
-   functional
-   optimizer
-   learning
-=======
 .. include:: blockarray.rst
 .. include:: operator.rst
 .. include:: functional.rst
-.. include:: optimizer.rst
->>>>>>> 360b670f
+.. include:: optimizer.rst